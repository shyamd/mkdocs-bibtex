import logging
import requests
import tempfile
<<<<<<< HEAD
=======
import urllib.parse
from collections import OrderedDict
from functools import lru_cache
from itertools import groupby
from pathlib import Path
from packaging.version import Version

import mkdocs
import pypandoc

from pybtex.backends.markdown import Backend as MarkdownBackend
from pybtex.database import BibliographyData
from pybtex.style.formatting.plain import Style as PlainStyle
>>>>>>> dd0695f5

# Grab a logger
log = logging.getLogger("mkdocs.plugins.mkdocs-bibtex")


def tempfile_from_url(name, url, suffix):
    log.debug(f"Downloading {name} from URL {url} to temporary file...")
    if urllib.parse.urlparse(url).hostname == "api.zotero.org":
        return tempfile_from_zotero_url(name, url, suffix)
    for i in range(3):
        try:
            dl = requests.get(url)
            if dl.status_code != 200:  # pragma: no cover
                raise RuntimeError(f"Couldn't download the url: {url}.\n Status Code: {dl.status_code}")

            file = tempfile.NamedTemporaryFile(mode="wt", encoding="utf-8", suffix=suffix, delete=False)
            file.write(dl.text)
            file.close()
            log.info(f"{name} downladed from URL {url} to temporary file ({file})")
            return file.name

        except requests.exceptions.RequestException:  # pragma: no cover
            pass
<<<<<<< HEAD
    raise RuntimeError(f"Couldn't successfully download the url: {url}")  # pragma: no cover
=======
    raise RuntimeError(
        f"Couldn't successfully download the url: {url}"
    )  # pragma: no cover


def tempfile_from_zotero_url(name: str, url: str, suffix: str) -> str:
    """Download bibfile from the Zotero API."""
    log.debug(f"Downloading {name} from Zotero at {url}")
    bib_contents = ""

    url = sanitize_zotero_query(url)

    # Limit the pages requested to 999 arbitrarily. This will support a maximum of ~100k items
    for page_num in range(999):
        for _ in range(3):
            try:
                response = requests.get(url)
                if response.status_code != 200:
                    msg = f"Couldn't download the url: {url}.\nStatus Code: {response.status_code}"
                    raise RuntimeError(msg)
                break
            except requests.exceptions.RequestException:  # pragma: no cover
                pass

        bib_contents += response.text
        try:
            url = response.links["next"]["url"]
        except KeyError:
            log.debug(f"Downloaded {page_num}(s) from {url}")
            break
    else:
        log.debug(f"Exceeded the maximum number of pages. Found: {page_num} pages")
    with tempfile.NamedTemporaryFile(mode="wt", encoding="utf-8", suffix=suffix, delete=False) as file:
        file.write(bib_contents)
    log.info(f"{name} downloaded from URL {url} to temporary file ({file})")
    return file.name


def sanitize_zotero_query(url: str) -> str:
    """Sanitize query params in the Zotero URL.

    The query params are amended to meet the following requirements:
        - `mkdocs-bibtex` expects all bib data to be in bibtex format.
        - Requesting the maximum number of items (100) reduces the requests
            required, hence reducing load times.
    """
    updated_query_params = {"format": "bibtex", "limit": 100}

    parsed_url = urllib.parse.urlparse(url)

    query_params = dict(urllib.parse.parse_qsl(parsed_url.query))

    return urllib.parse.ParseResult(
        scheme=parsed_url.scheme,
        netloc=parsed_url.netloc,
        path=parsed_url.path,
        params=parsed_url.params,
        query=urllib.parse.urlencode(query={**query_params, **updated_query_params}),
        fragment=parsed_url.fragment,
    ).geturl()
>>>>>>> dd0695f5
<|MERGE_RESOLUTION|>--- conflicted
+++ resolved
@@ -1,22 +1,8 @@
 import logging
 import requests
 import tempfile
-<<<<<<< HEAD
-=======
 import urllib.parse
-from collections import OrderedDict
-from functools import lru_cache
-from itertools import groupby
-from pathlib import Path
-from packaging.version import Version
 
-import mkdocs
-import pypandoc
-
-from pybtex.backends.markdown import Backend as MarkdownBackend
-from pybtex.database import BibliographyData
-from pybtex.style.formatting.plain import Style as PlainStyle
->>>>>>> dd0695f5
 
 # Grab a logger
 log = logging.getLogger("mkdocs.plugins.mkdocs-bibtex")
@@ -40,12 +26,7 @@
 
         except requests.exceptions.RequestException:  # pragma: no cover
             pass
-<<<<<<< HEAD
     raise RuntimeError(f"Couldn't successfully download the url: {url}")  # pragma: no cover
-=======
-    raise RuntimeError(
-        f"Couldn't successfully download the url: {url}"
-    )  # pragma: no cover
 
 
 def tempfile_from_zotero_url(name: str, url: str, suffix: str) -> str:
@@ -102,5 +83,4 @@
         params=parsed_url.params,
         query=urllib.parse.urlencode(query={**query_params, **updated_query_params}),
         fragment=parsed_url.fragment,
-    ).geturl()
->>>>>>> dd0695f5
+    ).geturl()