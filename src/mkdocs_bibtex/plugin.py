import re
import validators
from collections import OrderedDict
from pathlib import Path

from mkdocs.config import config_options
from mkdocs.plugins import BasePlugin
from pybtex.database import BibliographyData, parse_file

from mkdocs_bibtex.utils import (
    find_cite_keys,
    format_bibliography,
    format_pandoc,
    format_simple,
    insert_citation_keys,
<<<<<<< HEAD
    add_affixes,
=======
    tempfile_from_url,
>>>>>>> 180d5da6
)


class BibTexPlugin(BasePlugin):
    """
    Allows the use of bibtex in markdown content for MKDocs.

    Options:
        bib_file (string): path or url to a single bibtex file for entries,
                           url example: https://api.zotero.org/*/items?format=bibtex
        bib_dir (string): path to a directory of bibtex files for entries
        bib_command (string): command to place a bibliography relevant to just that file
                              defaults to \bibliography
        bib_by_default (bool): automatically appends bib_command to markdown pages
                               by default, defaults to true
        full_bib_command (string): command to place a full bibliography of all references
        csl_file (string, optional): path or url to a CSL file, relative to mkdocs.yml.
    """

    config_scheme = [
        ("bib_file", config_options.Type(str, required=False)),
        ("bib_dir", config_options.Dir(exists=True, required=False)),
        ("bib_command", config_options.Type(str, default="\\bibliography")),
        ("bib_by_default", config_options.Type(bool, default=True)),
        ("full_bib_command", config_options.Type(str, default="\\full_bibliography")),
        ("csl_file", config_options.Type(str, default='')),
    ]

    def __init__(self):
        self.bib_data = None
        self.all_references = OrderedDict()
        self.unescape_for_arithmatex = False

    def on_config(self, config):
        """
        Loads bibliography on load of config
        """

        bibfiles = []

        # Set bib_file from either url or path
        if self.config.get("bib_file", None) is not None:
            is_url = validators.url(self.config["bib_file"])
            # if bib_file is a valid URL, cache it with tempfile
            if is_url:
                bibfiles.append(tempfile_from_url(self.config["bib_file"], '.bib'))
            else:
                bibfiles.append(self.config["bib_file"])
        elif self.config.get("bib_dir", None) is not None:
            bibfiles.extend(Path(self.config["bib_dir"]).glob("*.bib"))
        else:
            raise Exception("Must supply a bibtex file or directory for bibtex files")

        # load bibliography data
        refs = {}
        for bibfile in bibfiles:
            bibdata = parse_file(bibfile)
            refs.update(bibdata.entries)

        self.bib_data = BibliographyData(entries=refs)

        # Set CSL from either url or path (or empty)
        is_url = validators.url(self.config["csl_file"])
        if is_url:
            self.csl_file = tempfile_from_url(self.config["csl_file"], '.csl')
        else:
            self.csl_file = self.config.get("csl_file", None)

        return config

    def on_page_markdown(self, markdown, page, config, files):
        """
        Parses the markdown for each page, extracting the bibtex references
        If a local reference list is requested, this will render that list where requested

        1. Finds all cite keys (may include multiple citation references)
        2. Convert all cite keys to citation quads:
            (full cite key,
            induvidual cite key,
            citation key in corresponding style,
            citation for induvidual cite key)
        3. Insert formatted cite keys into text
        4. Insert the bibliography into the markdown
        5. Insert the full bibliograph into the markdown
        """

        # 1. Grab all the cited keys in the markdown
        cite_keys = find_cite_keys(markdown)

        # 2. Convert all the citations to text references
        citation_quads = self.format_citations(cite_keys)

        # 3. Insert in numbers into the main markdown and build bibliography
        markdown = insert_citation_keys(citation_quads, markdown)

        # 4. Insert in the bibliopgrahy text into the markdown
        bib_command = self.config.get("bib_command", "\\bibliography")

        if self.config.get("bib_by_default"):
            markdown += f"\n{bib_command}"

        bibliography = format_bibliography(citation_quads)
        markdown = re.sub(
            re.escape(bib_command),
            bibliography,
            markdown,
        )

        # 5. Build the full Bibliography and insert into the text
        full_bib_command = self.config.get("full_bib_command", "\\full_bibliography")

        markdown = re.sub(
            re.escape(full_bib_command),
            self.full_bibliography,
            markdown,
        )

        return markdown

    def format_citations(self, cite_keys):
        """
        Formats references into citation quads and adds them to the global registry

        Args:
            cite_keys (list): List of full cite_keys that maybe compound keys

        Returns:
            citation_quads: quad tuples of the citation inforamtion
        """

        # Deal with arithmatex fix at some point

        # 1. Extract the keys from the keyset
        entries = OrderedDict()
        pairs = [
            # [0]: full_citation, [1]: citekey
            [key_set[0], key.replace('@', '').strip()]
            for key_set in cite_keys
            for key in key_set[1].split(';')
        ]
        keys = list(OrderedDict.fromkeys([key for _, key in pairs]).keys())
        numbers = {k: str(n + 1) for n, k in enumerate(keys)}

        # Remove non-existant cite_keys from pairs
        i = 0
        while i < len(pairs):
            # pairs[i][1] = citekey
            if pairs[i][1] not in self.bib_data.entries:
                pairs.pop(i)
                continue
            i += 1

        # 2. Collect any unformatted reference keys
        for fullcite, key in pairs:
            if key not in self.all_references:
                entries[key] = add_affixes(self.bib_data.entries[key], fullcite, key)

        # 3. Format entries
        if self.csl_file:
            self.all_references.update(format_pandoc(entries, self.csl_file))
        else:
            self.all_references.update(format_simple(entries))

        # 4. Construct quads
        quads = [
            (key[0], key[1], numbers[key[1]], self.all_references[key[1]])
            for key in pairs
        ]
        # Remove duplicate quads before returning
        return list(dict.fromkeys(quads))

    @property
    def full_bibliography(self):
        """
        Returns the full bibliography text
        """

        bibliography = []
        for number, (key, citation) in enumerate(self.all_references.items()):
            bibliography_text = "[^{}]: {}".format(number, citation)
            bibliography.append(bibliography_text)

        return "\n".join(bibliography)<|MERGE_RESOLUTION|>--- conflicted
+++ resolved
@@ -13,11 +13,8 @@
     format_pandoc,
     format_simple,
     insert_citation_keys,
-<<<<<<< HEAD
+    tempfile_from_url,
     add_affixes,
-=======
-    tempfile_from_url,
->>>>>>> 180d5da6
 )
 
 
